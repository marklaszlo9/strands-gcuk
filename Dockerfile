FROM python:3.11-slim

WORKDIR /app

# Copy requirements and install dependencies
COPY requirements.txt .
RUN pip install --no-cache-dir -r requirements.txt

# Copy application files
COPY custom_agent.py .
COPY api.py .
COPY agent_cli.py .
COPY templates ./templates
COPY static-frontend ./static-frontend

# Create necessary directories
RUN mkdir -p /app/logs

# Expose port
EXPOSE 5001

# Environment variables
ENV PYTHONUNBUFFERED=1
ENV PORT=5001
ENV HOST="0.0.0.0"

# AgentCore Memory ID should be provided at runtime
<<<<<<< HEAD
# ENV AGENTCORE_MEMORY_ID="your-memory-id-here"
=======
# ENV AGENTCORE_MEMORY_ID="memory_io2n5-94iksj6Jr7"
>>>>>>> af253203

# Health check
HEALTHCHECK --interval=30s --timeout=30s --start-period=5s --retries=3 \
  CMD curl -f http://localhost:5001/health || exit 1

# Run the application
CMD ["python", "api.py"]<|MERGE_RESOLUTION|>--- conflicted
+++ resolved
@@ -25,11 +25,9 @@
 ENV HOST="0.0.0.0"
 
 # AgentCore Memory ID should be provided at runtime
-<<<<<<< HEAD
-# ENV AGENTCORE_MEMORY_ID="your-memory-id-here"
-=======
+
 # ENV AGENTCORE_MEMORY_ID="memory_io2n5-94iksj6Jr7"
->>>>>>> af253203
+
 
 # Health check
 HEALTHCHECK --interval=30s --timeout=30s --start-period=5s --retries=3 \
